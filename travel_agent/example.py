"""Example usage of the travel agent components."""

from __future__ import annotations

import asyncio
from datetime import date, datetime, timedelta
from http.server import BaseHTTPRequestHandler, HTTPServer
from pathlib import Path
import json
import os
import threading
from typing import Callable, Mapping

from agent import TravelAgent
from models import FlightPreference, HotelPreference, TripRequest
from providers import AmadeusConfig, AmadeusSearchProvider, ProviderError
from search import DelegatingCompositeSearchProvider, InMemorySearchProvider


async def main() -> None:
    provider, cleanup = _build_provider()
    agent = TravelAgent.from_provider(provider)

    trip = TripRequest(
        origin="HKG",
        destination="BJS",
        start_date=date.today(),
        end_date=date.today() + timedelta(days=3),
        interests=("文化景点", "当地美食"),
        travelers=2,
        origin_display="Hong Kong",
        destination_display="Beijing",
    )

    itinerary = agent.plan_itinerary(trip)
    flights = agent.find_flights(trip, FlightPreference(cabin="business", loyalty_programs=("PhoenixMiles",)))
    hotels = agent.find_hotels(trip, HotelPreference(neighborhoods=("Chaoyang",)))

    print("Itinerary notes:", itinerary.notes)
    print("Flights:", flights)
    print("Hotels:", hotels)

    try:
        await asyncio.gather(
            agent.monitor_flights(
                trip,
                FlightPreference(alerts=True),
                interval_seconds=1,
                callback=lambda offers: print("Flight update", offers),
                max_cycles=1,
            ),
            agent.monitor_hotels(
                trip,
                HotelPreference(alerts=True),
                interval_seconds=1,
                callback=lambda offers: print("Hotel update", offers),
                max_cycles=1,
            ),
        )
    finally:
        if cleanup:
            cleanup()


<<<<<<< HEAD
def _build_provider() -> tuple[DelegatingCompositeSearchProvider | InMemorySearchProvider, Callable[[], None] | None]:
    """Prefer a live Amadeus provider when a local config file is available."""

    fallback = _build_fallback_provider()

=======
def _build_provider() -> tuple[InMemorySearchProvider | AmadeusSearchProvider, Callable[[], None] | None]:
    """Prefer a live Amadeus provider when a local config file is available."""

>>>>>>> bd09f133
    if os.getenv("TRAVEL_AGENT_EXAMPLE_STUB"):
        stub = _StubAmadeusServer()
        stub.start()
        config = AmadeusConfig(
            client_id="stub",
            client_secret="stub",
            hostname=stub.base_url,
            timeout=5.0,
        )
<<<<<<< HEAD
        amadeus = AmadeusSearchProvider(config)
        provider = DelegatingCompositeSearchProvider(
            search_provider=fallback,
            flight_provider=amadeus,
            hotel_provider=amadeus,
        )
        return provider, stub.stop
=======
        return AmadeusSearchProvider(config), stub.stop
>>>>>>> bd09f133

    config_path = Path(__file__).with_name("amadeus_config.json")
    if config_path.exists():
        try:
            config = AmadeusConfig.from_file(config_path)
<<<<<<< HEAD
            amadeus = AmadeusSearchProvider(config)
            provider = DelegatingCompositeSearchProvider(
                search_provider=fallback,
                flight_provider=amadeus,
                hotel_provider=amadeus,
            )
            return provider, None
=======
            return AmadeusSearchProvider(config), None
>>>>>>> bd09f133
        except (ProviderError, ValueError) as exc:  # pragma: no cover - demo fallback path
            print(f"Failed to initialize Amadeus provider: {exc}")

    return fallback, None


def _build_fallback_provider() -> InMemorySearchProvider:
    """Return canned search data for environments without Amadeus access."""

    now = datetime.now()
    today = date.today()
    return InMemorySearchProvider(
        generic_results=[
            {
                "title": "Day trip to the Great Wall",
                "snippet": "Book a private driver to Mutianyu for breathtaking views.",
                "location": "Great Wall, Beijing",
<<<<<<< HEAD
                "start_time": now.isoformat(),
                "end_time": (now + timedelta(hours=6)).isoformat(),
=======
                "start_time": datetime.now().isoformat(),
                "end_time": (datetime.now() + timedelta(hours=6)).isoformat(),
>>>>>>> bd09f133
                "url": "https://www.thechinaguide.com/destination/mutianyu-great-wall",
            }
        ],
        flight_results=[
            {
                "price": 3200,
                "currency": "CNY",
                "departure_time": now.isoformat(),
                "arrival_time": (now + timedelta(hours=3)).isoformat(),
                "airline": "Air China",
                "flight_number": "CA123",
                "booking_url": "https://www.airchina.com.cn/en",
                "loyalty_cost": 18000,
                "loyalty_program": "Air China PhoenixMiles",
            }
        ],
        hotel_results=[
            {
                "name": "Grand Beijing Hotel",
                "price_per_night": 980,
                "currency": "CNY",
                "check_in": today.isoformat(),
                "check_out": (today + timedelta(days=3)).isoformat(),
                "rating": 4.6,
                "location": "Chaoyang District",
                "booking_url": "https://www.marriott.com/en-us/hotels/bjsbr-the-st-regis-beijing/overview/",
                "loyalty_cost": 28000,
                "loyalty_program": "Marriott Bonvoy",
            }
        ],
    ), None


class _StubAmadeusServer:
    """Serve canned Amadeus responses for environments without internet access."""

    def __init__(self) -> None:
        self._server = HTTPServer(("127.0.0.1", 0), _StubAmadeusHandler)
        self._thread = threading.Thread(target=self._server.serve_forever, daemon=True)

    @property
    def base_url(self) -> str:
        host, port = self._server.server_address
        return f"http://{host}:{port}"

    def start(self) -> None:
        self._thread.start()

    def stop(self) -> None:
        self._server.shutdown()
        self._thread.join()


class _StubAmadeusHandler(BaseHTTPRequestHandler):
    """HTTP handler that mimics a subset of the Amadeus API."""

    _TOKEN_RESPONSE = {"access_token": "stub-token", "expires_in": 1800}
    _FLIGHT_RESPONSE = {
        "data": [
            {
                "itineraries": [
                    {
                        "segments": [
                            {
                                "departure": {"at": datetime.now().isoformat(timespec="seconds")},
                                "arrival": {"at": (datetime.now() + timedelta(hours=3)).isoformat(timespec="seconds")},
                                "carrierCode": "ST",
                                "number": "123",
                            }
                        ]
                    }
                ],
                "price": {"total": "199.99", "currency": "USD"},
                "links": {"deeplink": "/bookings/flight/abc"},
                "travelerPricings": [
                    {
                        "loyaltyProgramme": {
                            "program": "Sample Rewards",
                            "points": 15000,
                        }
                    }
                ],
            }
        ]
    }
    _HOTEL_RESPONSE = {
        "data": [
            {
                "hotel": {
                    "name": "Stub Plaza",
                    "rating": 4.5,
                    "geoCode": {"latitude": 39.9042, "longitude": 116.4074},
                },
                "offers": [
                    {
                        "price": {"total": "289.50", "currency": "USD"},
                        "boardType": "Breakfast",
                        "room": {"description": {"text": "City view suite"}},
                        "loyaltyProgramme": {
                            "program": "Stub Rewards",
                            "points": 22000,
                        },
                        "links": {"deeplink": "/bookings/hotel/xyz"},
                    }
                ],
            }
        ]
    }
    _LOCATION_RESPONSE = {
        "data": [
            {
                "type": "location",
                "subType": "CITY",
                "name": "Stub City",
                "iataCode": "STB",
            }
        ]
    }

    def do_POST(self) -> None:  # noqa: N802 - required by BaseHTTPRequestHandler
        if self.path == "/v1/security/oauth2/token":
            self._send_json(self._TOKEN_RESPONSE)
        else:
            self.send_error(404, "Unknown endpoint")

    def do_GET(self) -> None:  # noqa: N802 - required by BaseHTTPRequestHandler
        if self.path.startswith("/v2/shopping/flight-offers"):
            self._send_json(self._FLIGHT_RESPONSE)
        elif self.path.startswith("/v2/shopping/hotel-offers"):
            self._send_json(self._HOTEL_RESPONSE)
        elif self.path.startswith("/v1/reference-data/locations"):
            self._send_json(self._LOCATION_RESPONSE)
        elif self.path.startswith("/bookings/"):
            self._send_json({"status": "ok", "path": self.path})
        else:
            self.send_error(404, "Unknown endpoint")

    def log_message(self, format: str, *args: object) -> None:  # noqa: A003 - signature defined by base class
        # Silence default logging to keep example output focused.
        return

    def _send_json(self, payload: Mapping[str, object]) -> None:
        body = json.dumps(payload).encode("utf-8")
        self.send_response(200)
        self.send_header("Content-Type", "application/json")
        self.send_header("Content-Length", str(len(body)))
        self.end_headers()
        self.wfile.write(body)


class _StubAmadeusServer:
    """Serve canned Amadeus responses for environments without internet access."""

    def __init__(self) -> None:
        self._server = HTTPServer(("127.0.0.1", 0), _StubAmadeusHandler)
        self._thread = threading.Thread(target=self._server.serve_forever, daemon=True)

    @property
    def base_url(self) -> str:
        host, port = self._server.server_address
        return f"http://{host}:{port}"

    def start(self) -> None:
        self._thread.start()

    def stop(self) -> None:
        self._server.shutdown()
        self._thread.join()


class _StubAmadeusHandler(BaseHTTPRequestHandler):
    """HTTP handler that mimics a subset of the Amadeus API."""

    _TOKEN_RESPONSE = {"access_token": "stub-token", "expires_in": 1800}
    _FLIGHT_RESPONSE = {
        "data": [
            {
                "itineraries": [
                    {
                        "segments": [
                            {
                                "departure": {"at": datetime.now().isoformat(timespec="seconds")},
                                "arrival": {"at": (datetime.now() + timedelta(hours=3)).isoformat(timespec="seconds")},
                                "carrierCode": "ST",
                                "number": "123",
                            }
                        ]
                    }
                ],
                "price": {"total": "199.99", "currency": "USD"},
                "links": {"deeplink": "/bookings/flight/abc"},
                "travelerPricings": [
                    {
                        "loyaltyProgramme": {
                            "program": "Sample Rewards",
                            "points": 15000,
                        }
                    }
                ],
            }
        ]
    }
    _HOTEL_RESPONSE = {
        "data": [
            {
                "hotel": {
                    "name": "Stub Plaza",
                    "rating": 4.5,
                    "geoCode": {"latitude": 39.9042, "longitude": 116.4074},
                },
                "offers": [
                    {
                        "price": {"total": "289.50", "currency": "USD"},
                        "boardType": "Breakfast",
                        "room": {"description": {"text": "City view suite"}},
                        "loyaltyProgramme": {
                            "program": "Stub Rewards",
                            "points": 22000,
                        },
                        "links": {"deeplink": "/bookings/hotel/xyz"},
                    }
                ],
            }
        ]
    }
    _LOCATION_RESPONSE = {
        "data": [
            {
                "type": "location",
                "subType": "CITY",
                "name": "Stub City",
                "iataCode": "STB",
            }
        ]
    }

    def do_POST(self) -> None:  # noqa: N802 - required by BaseHTTPRequestHandler
        if self.path == "/v1/security/oauth2/token":
            self._send_json(self._TOKEN_RESPONSE)
        else:
            self.send_error(404, "Unknown endpoint")

    def do_GET(self) -> None:  # noqa: N802 - required by BaseHTTPRequestHandler
        if self.path.startswith("/v2/shopping/flight-offers"):
            self._send_json(self._FLIGHT_RESPONSE)
        elif self.path.startswith("/v2/shopping/hotel-offers"):
            self._send_json(self._HOTEL_RESPONSE)
        elif self.path.startswith("/v1/reference-data/locations"):
            self._send_json(self._LOCATION_RESPONSE)
        elif self.path.startswith("/bookings/"):
            self._send_json({"status": "ok", "path": self.path})
        else:
            self.send_error(404, "Unknown endpoint")

    def log_message(self, format: str, *args: object) -> None:  # noqa: A003 - signature defined by base class
        # Silence default logging to keep example output focused.
        return

    def _send_json(self, payload: Mapping[str, object]) -> None:
        body = json.dumps(payload).encode("utf-8")
        self.send_response(200)
        self.send_header("Content-Type", "application/json")
        self.send_header("Content-Length", str(len(body)))
        self.end_headers()
        self.wfile.write(body)


if __name__ == "__main__":
    asyncio.run(main())<|MERGE_RESOLUTION|>--- conflicted
+++ resolved
@@ -62,17 +62,9 @@
             cleanup()
 
 
-<<<<<<< HEAD
-def _build_provider() -> tuple[DelegatingCompositeSearchProvider | InMemorySearchProvider, Callable[[], None] | None]:
-    """Prefer a live Amadeus provider when a local config file is available."""
-
-    fallback = _build_fallback_provider()
-
-=======
 def _build_provider() -> tuple[InMemorySearchProvider | AmadeusSearchProvider, Callable[[], None] | None]:
     """Prefer a live Amadeus provider when a local config file is available."""
 
->>>>>>> bd09f133
     if os.getenv("TRAVEL_AGENT_EXAMPLE_STUB"):
         stub = _StubAmadeusServer()
         stub.start()
@@ -82,33 +74,13 @@
             hostname=stub.base_url,
             timeout=5.0,
         )
-<<<<<<< HEAD
-        amadeus = AmadeusSearchProvider(config)
-        provider = DelegatingCompositeSearchProvider(
-            search_provider=fallback,
-            flight_provider=amadeus,
-            hotel_provider=amadeus,
-        )
-        return provider, stub.stop
-=======
         return AmadeusSearchProvider(config), stub.stop
->>>>>>> bd09f133
 
     config_path = Path(__file__).with_name("amadeus_config.json")
     if config_path.exists():
         try:
             config = AmadeusConfig.from_file(config_path)
-<<<<<<< HEAD
-            amadeus = AmadeusSearchProvider(config)
-            provider = DelegatingCompositeSearchProvider(
-                search_provider=fallback,
-                flight_provider=amadeus,
-                hotel_provider=amadeus,
-            )
-            return provider, None
-=======
             return AmadeusSearchProvider(config), None
->>>>>>> bd09f133
         except (ProviderError, ValueError) as exc:  # pragma: no cover - demo fallback path
             print(f"Failed to initialize Amadeus provider: {exc}")
 
@@ -126,13 +98,8 @@
                 "title": "Day trip to the Great Wall",
                 "snippet": "Book a private driver to Mutianyu for breathtaking views.",
                 "location": "Great Wall, Beijing",
-<<<<<<< HEAD
-                "start_time": now.isoformat(),
-                "end_time": (now + timedelta(hours=6)).isoformat(),
-=======
                 "start_time": datetime.now().isoformat(),
                 "end_time": (datetime.now() + timedelta(hours=6)).isoformat(),
->>>>>>> bd09f133
                 "url": "https://www.thechinaguide.com/destination/mutianyu-great-wall",
             }
         ],
